--- conflicted
+++ resolved
@@ -187,15 +187,9 @@
             pass
         elif '$ref' in node and isinstance(node['$ref'], str):
             ref = node['$ref']
-<<<<<<< HEAD
             node['$ref'] = fixed_urljoin(self.resolution_scope, ref)
-        elif 'id' in node and isinstance(node['id'], str):
-            with self.in_scope(node['id']):
-=======
-            node['$ref'] = urlparse.urljoin(self.resolution_scope, ref)
         elif ('$id' in node or 'id' in node) and isinstance(get_id(node), str):
             with self.in_scope(get_id(node)):
->>>>>>> 8c8a05c7
                 self.store[normalize(self.resolution_scope)] = node
                 for _, item in node.items():
                     if isinstance(item, dict):
